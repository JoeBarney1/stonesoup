--- conflicted
+++ resolved
@@ -1,18 +1,11 @@
 MIT License
 
-<<<<<<< HEAD
 © Crown Copyright 2017-2023 Defence Science and Technology Laboratory UK
 © Crown Copyright 2018-2023 Defence Research and Development Canada / Recherche et développement pour la défense Canada
 © Copyright 2018-2023 University of Liverpool UK
 © Copyright 2020-2023 Fraunhofer FKIE
 © Copyright 2020-2023 John Hiles
-=======
-© Crown Copyright 2017-2022 Defence Science and Technology Laboratory UK
-© Crown Copyright 2018-2022 Defence Research and Development Canada / Recherche et développement pour la défense Canada
-© Copyright 2018-2022 University of Liverpool UK
-© Copyright 2020-2022 John Hiles
-© Copyright 2020-2022 Riskaware Ltd
->>>>>>> 1a06827f
+© Copyright 2020-2023 Riskaware Ltd
 
 Permission is hereby granted, free of charge, to any person obtaining a copy
 of this software and associated documentation files (the "Software"), to deal
