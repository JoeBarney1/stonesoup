--- conflicted
+++ resolved
@@ -8,11 +8,7 @@
                     ParticleState, MultiModelParticleState, RaoBlackwellisedParticleState,
                     SqrtGaussianState, InformationState, TaggedWeightedGaussianState,
                     WeightedGaussianState, CategoricalState, ASDGaussianState,
-<<<<<<< HEAD
-                    BernoulliParticleState, MarginalisedParticleState)
-=======
-                    BernoulliParticleState, KernelParticleState)
->>>>>>> a86535a5
+                    BernoulliParticleState, MarginalisedParticleState, KernelParticleState)
 from ..base import Property
 from ..models.transition.base import TransitionModel
 from ..types.state import CreatableFromState, CompositeState
