--- conflicted
+++ resolved
@@ -281,13 +281,8 @@
                                       labels=self.legend_dict.keys()))
         return artists
 
-<<<<<<< HEAD
-    def plot_tracks(self, tracks, mapping, uncertainty=False, particle=False, track_label="Track",
-                    err_freq=1, same_colour=False, **kwargs):
-=======
     def plot_tracks(self, tracks, mapping, uncertainty=False, particle=False, track_label="Tracks",
                     err_freq=1, **kwargs):
->>>>>>> cc47fdf8
         """Plots track(s)
 
         Plots each track generated, generating a legend automatically. If ``uncertainty=True``
@@ -317,8 +312,6 @@
         err_freq: int
             Frequency of error bar plotting on tracks. Default value is 1, meaning
             error bars are plotted at every track step.
-        same_colour: bool
-            Should all the tracks have the same colour
         \\*\\*kwargs: dict
             Additional arguments to be passed to plot function. Defaults are ``linestyle="-"``,
             ``marker='s'`` for :class:`~.Update` and ``marker='o'`` for other states.
@@ -364,8 +357,6 @@
                     linestyle='',
                     color=plt.getp(line[0], 'color')))
             track_colors[track] = plt.getp(line[0], 'color')
-            if same_colour:
-                tracks_kwargs['color'] = plt.getp(line[0], 'color')
 
         if tracks:  # If no tracks `line` won't be defined
             # Assuming a single track or all plotted as the same colour then the following will
