--- conflicted
+++ resolved
@@ -226,11 +226,7 @@
         else:
             colour = "black"
         truths_handle = Line2D([], [], linestyle=truths_kwargs['linestyle'], color=colour)
-<<<<<<< HEAD
-        self.legend_dict[truths_label] = truths_handle
-=======
         self.legend_dict[label] = truths_handle
->>>>>>> 956f1d1b
         # Generate legend
         artists.append(self.ax.legend(handles=self.legend_dict.values(),
                                       labels=self.legend_dict.keys()))
