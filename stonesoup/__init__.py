"""Stone Soup framework: development and assessment of tracking algorithms."""

from pkg_resources import get_distribution, DistributionNotFound

try:
    __version__ = get_distribution("stonesoup").version
except DistributionNotFound:
    # package is not installed
    pass

__copyright__ = '''\
<<<<<<< HEAD
© Crown Copyright 2017-2023 Defence Science and Technology Laboratory UK
© Crown Copyright 2018-2023 Defence Research and Development Canada / Recherche et développement pour la défense Canada
© Copyright 2018-2023 University of Liverpool UK
© Copyright 2020-2023 Fraunhofer FKIE
© Copyright 2020-2023 John Hiles
=======
© Crown Copyright 2017-2022 Defence Science and Technology Laboratory UK
© Crown Copyright 2018-2022 Defence Research and Development Canada / Recherche et développement pour la défense Canada
© Copyright 2018-2022 University of Liverpool UK
© Copyright 2021 Roke Manor Research Ltd UK
>>>>>>> 7c79e7de
'''  # noqa: E501
__license__ = 'MIT'<|MERGE_RESOLUTION|>--- conflicted
+++ resolved
@@ -9,17 +9,11 @@
     pass
 
 __copyright__ = '''\
-<<<<<<< HEAD
 © Crown Copyright 2017-2023 Defence Science and Technology Laboratory UK
 © Crown Copyright 2018-2023 Defence Research and Development Canada / Recherche et développement pour la défense Canada
 © Copyright 2018-2023 University of Liverpool UK
 © Copyright 2020-2023 Fraunhofer FKIE
 © Copyright 2020-2023 John Hiles
-=======
-© Crown Copyright 2017-2022 Defence Science and Technology Laboratory UK
-© Crown Copyright 2018-2022 Defence Research and Development Canada / Recherche et développement pour la défense Canada
-© Copyright 2018-2022 University of Liverpool UK
-© Copyright 2021 Roke Manor Research Ltd UK
->>>>>>> 7c79e7de
+© Copyright 2021-2023 Roke Manor Research Ltd UK
 '''  # noqa: E501
 __license__ = 'MIT'