--- conflicted
+++ resolved
@@ -40,14 +40,8 @@
     new_state_vec_wo_noise = rw.function(
         state,
         timestamp=new_timestamp,
-<<<<<<< HEAD
-        time_interval=time_interval,
-        noise=0)
+        time_interval=time_interval)
     assert np.array_equal(new_state_vec_wo_noise, F@state.state_vector)
-=======
-        time_interval=time_interval)
-    assert np.array_equal(new_state_vec_wo_noise, F@state_vec)
->>>>>>> 90cb7f89
 
     # Evaluate the likelihood of the predicted state, given the prior
     # (without noise)
@@ -63,12 +57,8 @@
     # Propagate a state vector throught the model
     # (with internal noise)
     new_state_vec_w_inoise = rw.function(
-<<<<<<< HEAD
         state,
-=======
-        state_vec,
         noise=True,
->>>>>>> 90cb7f89
         timestamp=new_timestamp,
         time_interval=time_interval)
     assert not np.array_equal(new_state_vec_w_inoise, F@state.state_vector)
