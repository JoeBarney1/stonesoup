import uuid
<<<<<<< HEAD
from typing import MutableSequence

from stonesoup.base import Property, Base
from stonesoup.movable import Movable, FixedMovable, MovingMovable, MultiTransitionMovable
from stonesoup.sensor.sensor import Sensor
from stonesoup.types.groundtruth import GroundTruthPath
=======
from collections.abc import MutableSequence

from ..base import Property, Base
from ..movable import Movable, FixedMovable, MovingMovable, MultiTransitionMovable
from ..sensor.sensor import Sensor
from ..types.groundtruth import GroundTruthPath
>>>>>>> 956f1d1b


class Platform(Base):
    """A platform that can carry a number of different sensors.

    The location of platform mounted sensors will be maintained relative to
    the sensor position. Platforms move within a 2 or 3 dimensional
    rectangular cartesian space.

    A simple platform is considered to always be aligned with its principle
    velocity. It does not take into account issues such as bank angle or body
    deformation (e.g. flex).

    Movement is controlled by the Platform's :attr:`Platform.movement_controller`, and access to
    attributes of the Platform is proxied to the movement controller, to allow the Platform to
    report its own position, orientation etc.

    If a ``movement_controller`` argument is not supplied to the constructor, the Platform will
    try to construct one using unused arguments passed to the Platform's constructor.

    .. note:: This class is abstract and not intended to be instantiated. To get the behaviour
        of this class use a subclass which gives movement
        behaviours. Currently, these are :class:`~.FixedPlatform` and
        :class:`~.MovingPlatform`
    """

    movement_controller: Movable = Property(
        default=None,
        doc=":class:`~.Movable` object to control the Platform's movement. Default is None, but "
            "it can be constructed transparently by passing Movable's constructor parameters to "
            "the Platform constructor.")
    sensors: MutableSequence[Sensor] = Property(
        default=None, readonly=True,
        doc="A list of N mounted sensors. Defaults to an empty list.")

    id: str = Property(
        default=None,
        doc="The unique platform ID. Default `None` where random UUID is generated.")

    _default_movable_class = None  # Will be overridden by subclasses

    def __getattribute__(self, name):
        # This method is called if we try to access an attribute of self. First we try to get the
        # attribute directly, but if that fails, we want to try getting the same attribute from
        # self.movement_controller instead. If that, in turn,  fails we want to return the error
        # message that would have originally been raised, rather than an error message that the
        # Movable has no such attribute.
        #
        # An alternative mechanism using __getattr__ seems simpler (as it skips the first few lines
        # of code) but __getattr__ has no mechanism to capture the originally raised error.
        try:
            # This tries first to get the attribute from self.
            return Base.__getattribute__(self, name)
        except AttributeError as original_error:
            if name.startswith("_"):
                # Don't proxy special/private attributes to `movement_controller`, just raise the
                # original error
                raise original_error
            else:
                # For non _ attributes, try to get the attribute from self.movement_controller
                # instead of self.
                try:
                    controller = Base.__getattribute__(self, 'movement_controller')
                    return getattr(controller, name)
                except AttributeError:
                    # If we get the error about 'Movable' not having the attribute, then we want to
                    # raise the original error instead
                    raise original_error

    def __init__(self, *args, **kwargs):
        platform_arg_names = self._properties.keys()
        platform_args = {key: value for key, value in kwargs.items() if key in platform_arg_names}
        other_args = {key: value for key, value in kwargs.items() if key not in platform_arg_names}
        super().__init__(**platform_args)
        if self.movement_controller is None:
            self.movement_controller = self._default_movable_class(*args, **other_args)
        if self.sensors is None:
            self._property_sensors = []
        for sensor in self.sensors:
            sensor.movement_controller = self.movement_controller
        if self.id is None:
            self.id = str(uuid.uuid4())

    @staticmethod
    def _tuple_or_none(value):
        return None if value is None else tuple(value)

    @sensors.getter
    def sensors(self):
        return self._tuple_or_none(self._property_sensors)

    def add_sensor(self, sensor: Sensor) -> None:
        """ Add a sensor to the platform.

        Parameters
        ----------
        sensor : :class:`~.BaseSensor`
            The sensor object to add.
        """
        self._property_sensors.append(sensor)
        sensor.movement_controller = self.movement_controller

    def remove_sensor(self, sensor: Sensor) -> None:
        """ Remove a sensor from the platform.

        Parameters
        ----------
        sensor : :class:`~.BaseSensor`
            The sensor object to remove.
        """
        self.pop_sensor(self._property_sensors.index(sensor))

    def pop_sensor(self, index: int = -1):
        """
        Remove and return a sensor from the platform by index. If no index is specified, remove
        and return the last sensor in :attr:`self.sensors`.

        Parameters
        ----------
        index : int
            The index of the sensor to remove. Defaults to the last item in the list.
        """
        return self._property_sensors.pop(index)

    # The position, orientation and velocity getters are not required, as __getattribute__ will do
    # the job, but the setters are required, and this seems the cleanest way to implement them
    @property
    def position(self):
        return self.movement_controller.position

    @position.setter
    def position(self, value):
        self.movement_controller.position = value

    @property
    def velocity(self):
        return self.movement_controller.velocity

    @velocity.setter
    def velocity(self, value):
        self.movement_controller.velocity = value

    @property
    def orientation(self):
        return self.movement_controller.orientation

    @orientation.setter
    def orientation(self, value):
        self.movement_controller.orientation = value

    def __getitem__(self, item):
        return self.movement_controller.__getitem__(item)

    @property
    def ground_truth_path(self) -> GroundTruthPath:
        """ Produce a :class:`.GroundTruthPath` with the same `id` and `states` as the platform.

        The `states` property for the platform and `ground_truth_path` are dynamically linked:
        ``self.ground_truth_path.states is self.states``

        So after `platform.move()` the `ground_truth_path` will contain the new state. However,
        replacing the `id`, `states` or `movement_controller` variables in either the platform or
        ground truth path will not be reflected in the other object.
        ``platform_gtp = self.ground_truth_path``
        ``platform_gtp.states = []``
        ``self.states is not platform_gtp.states``

        `Platform.ground_truth_path` produces a new :class:`.GroundTruthPath` on every instance.
        It is not an object that is updated
        ``self.ground_truth_path.states is not self.ground_truth_path.states``
        """
        return GroundTruthPath(id=self.id, states=self.movement_controller.states)


class FixedPlatform(Platform):
    _default_movable_class = FixedMovable


class MovingPlatform(Platform):
    _default_movable_class = MovingMovable


class MultiTransitionMovingPlatform(Platform):
    _default_movable_class = MultiTransitionMovable<|MERGE_RESOLUTION|>--- conflicted
+++ resolved
@@ -1,19 +1,10 @@
 import uuid
-<<<<<<< HEAD
-from typing import MutableSequence
-
-from stonesoup.base import Property, Base
-from stonesoup.movable import Movable, FixedMovable, MovingMovable, MultiTransitionMovable
-from stonesoup.sensor.sensor import Sensor
-from stonesoup.types.groundtruth import GroundTruthPath
-=======
 from collections.abc import MutableSequence
 
 from ..base import Property, Base
 from ..movable import Movable, FixedMovable, MovingMovable, MultiTransitionMovable
 from ..sensor.sensor import Sensor
 from ..types.groundtruth import GroundTruthPath
->>>>>>> 956f1d1b
 
 
 class Platform(Base):
