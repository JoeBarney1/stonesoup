# -*- coding: utf-8 -*-
"""Provides an ability to serialise Stone Soup objects into and from YAML.

Stone Soup utilises YAML_ for serialisation. The :doc:`stonesoup.base`
feature of components is exploited in order to store the data of the
components and data types.

.. _YAML: http://yaml.org/"""
import datetime
import warnings
import sys
from io import StringIO
from collections import OrderedDict, deque
from functools import lru_cache
from pathlib import Path
from importlib import import_module

import numpy as np
import ruamel.yaml
from ruamel.yaml.constructor import ConstructorError

<<<<<<< HEAD
from .types.array import StateVector
from .sensor.sensor import Sensor
from .base import Base, Property
=======
from .base import Base
from .types.angle import Angle
from .types.array import Matrix
from .types.numeric import Probability

__all__ = ['YAML']

typ = 'stonesoup'


def init_typ(yaml):

    class _StoneSoupConstructor(yaml.Constructor):
        if sys.version_info < (3, 6):  # pragma: no cover
            from collections import OrderedDict
            yaml_multi_constructors = OrderedDict(yaml.Constructor.yaml_multi_constructors)

    class _StoneSoupRepresenter(yaml.Representer):
        if sys.version_info < (3, 6):  # pragma: no cover
            from collections import OrderedDict
            yaml_multi_representers = OrderedDict(yaml.Representer.yaml_multi_representers)

    yaml.Constructor = _StoneSoupConstructor
    yaml.Representer = _StoneSoupRepresenter
>>>>>>> b8a21671


class YAML:
    """Class for YAML serialisation."""
    tag_prefix = '!{}.'.format(__name__.split('.', 1)[0])

    def __init__(self, typ='rt'):
        self._yaml = ruamel.yaml.YAML(typ=[typ, 'stonesoup'], plug_ins=['stonesoup.serialise'])
        self._yaml.default_flow_style = False

        # NumPy
        self._yaml.representer.add_multi_representer(
            np.ndarray, self.ndarray_to_yaml)
        self._yaml.constructor.add_constructor(
            "!numpy.ndarray", self.ndarray_from_yaml)
        self._yaml.representer.add_multi_representer(
            np.integer, self.numpy_int_to_yaml
        )
        self._yaml.representer.add_multi_representer(
            np.floating, self.numpy_float_to_yaml
        )

        # Datetime
        self._yaml.representer.add_representer(
            datetime.timedelta, self.timedelta_to_yaml)
        self._yaml.constructor.add_constructor(
            "!datetime.timedelta", self.timedelta_from_yaml)

        # Path
        self._yaml.representer.add_multi_representer(
            Path, self.path_to_yaml)
        self._yaml.constructor.add_constructor(
            "!pathlib.Path", self.path_from_yaml)

<<<<<<< HEAD
        # deque
        self._yaml.representer.add_representer(
            deque, self.deque_to_yaml)
        self._yaml.constructor.add_constructor(
            "!collections.deque", self.deque_from_yaml)
=======
        # Probability
        self._yaml.representer.add_representer(
            Probability, self.probability_to_yaml)
        self._yaml.constructor.add_constructor(
            self.yaml_tag(Probability), self.probability_from_yaml)

        # Angle
        self._yaml.representer.add_multi_representer(
            Angle, self.angle_to_yaml)
        self._yaml.constructor.add_multi_constructor(
            '{}types.angle.'.format(self.tag_prefix), self.angle_from_yaml)

        # Array
        self._yaml.representer.add_multi_representer(
            Matrix, self.ndarray_to_yaml)
        self._yaml.constructor.add_multi_constructor(
            '{}types.array.'.format(self.tag_prefix), self.array_from_yaml)
>>>>>>> b8a21671

        # Declarative classes
        self._yaml.representer.add_multi_representer(
            Base, self.declarative_to_yaml)
        self._yaml.constructor.add_multi_constructor(
            self.tag_prefix, self.declarative_from_yaml)

    def dump(self, data, stream, **kwargs):
        return self._yaml.dump(data, stream, **kwargs)

    def dumps(self, data, *args, **kwargs):
        """Return as a string."""
        stream = StringIO()
        self.dump(data, stream, *args, **kwargs)
        return stream.getvalue()

    def dump_all(self, documents, stream, **kwargs):
        return self._yaml.dump_all(self, documents, stream, **kwargs)

    def load(self, stream):
        return self._yaml.load(stream)

    def load_all(self, stream):
        yield from self._yaml.load_all(stream)

    @classmethod
    def yaml_tag(cls, class_):
        """Return YAML tag for object.

        Constructed from module and class name."""
        return "!{}.{}".format(class_.__module__, class_.__qualname__)

    @classmethod
    def declarative_to_yaml(cls, representer, node):
        """Convert declarative class instances to YAML.

        Store as mapping of declared properties, skipping any which are the
        default value."""
        node_properties = OrderedDict(type(node).properties)
        # Special case of a sensor with a default platform
        if isinstance(node, Sensor) and node._has_internal_platform:
            node_properties['position'] = Property(StateVector)
            node_properties['orientation'] = Property(StateVector)
        return representer.represent_omap(
            cls.yaml_tag(type(node)),
            OrderedDict((name, getattr(node, name))
                        for name, property_ in node_properties.items()
                        if getattr(node, name) is not property_.default))

    @classmethod
    def declarative_from_yaml(cls, constructor, tag_suffix, node):
        """Convert YAML to declarative class instances."""
        try:
            class_ = cls._get_class(tag_suffix)
        except ImportError:
            raise ConstructorError(
                "while constructing a Stone Soup component", node.start_mark,
                "unable to import component {!r}".format(tag_suffix),
                node.start_mark)
        # Must have deep construct here to ensure mutable sub-objects are fully created.
        constructor.deep_construct = True
        properties = [
            data
            for data in constructor.construct_yaml_omap(node)][0]
        try:
            return class_(**properties)
        except Exception as e:
            raise ConstructorError("while constructing Stone Soup component",
                                   node.start_mark, str(e), node.start_mark)

    @classmethod
    @lru_cache(None)
    def _get_class(cls, tag_suffix):
        tag = cls.tag_prefix + tag_suffix
        classes = [
            subclass
            for subclass in Base.subclasses
            if cls.yaml_tag(subclass) == tag]
        if len(classes) > 1:
            warnings.warn(
                "Multiple possible classes found for YAML tag {!r}".format(
                    tag), UserWarning)
        elif not classes:
            module_name, class_name = tag_suffix.rsplit(".", 1)
            module = import_module("..{}".format(module_name), __name__)
            classes = [getattr(module, class_name, None)]
        if classes[0] is None:
            raise ImportError("Unable to find {!r}".format(tag))
        return classes[0]

    @classmethod
    def probability_to_yaml(cls, representer, node):
        return representer.represent_scalar(cls.yaml_tag(type(node)), str(node))

    @staticmethod
    def probability_from_yaml(constructor, node):
        string = constructor.construct_scalar(node)
        if string.startswith('exp('):
            return Probability(float(string[4:-1]), log_value=True)
        else:
            return Probability(float(string))

    @classmethod
    def angle_to_yaml(cls, representer, node):
        return representer.represent_scalar(cls.yaml_tag(type(node)), str(node))

    @classmethod
    def angle_from_yaml(cls, constructor, tag_suffix, node):
        class_ = cls._get_class('types.angle.{}'.format(tag_suffix))
        return class_(float(constructor.construct_scalar(node)))

    def ndarray_to_yaml(self, representer, node):
        """Convert numpy.ndarray to YAML."""

        # If using "round trip" type, change flow style to make more readable
        if node.ndim > 1 and 'rt' in self._yaml.typ:
            array = [self._yaml.seq(row) for row in node.tolist()]
            [seq.fa.set_flow_style() for seq in array]
        else:
            array = node.tolist()
        return representer.represent_sequence(self.yaml_tag(type(node)), array)

    @staticmethod
    def ndarray_from_yaml(constructor, node):
        """Convert YAML to numpy.ndarray."""
        return np.array(constructor.construct_sequence(node, deep=True))

    @classmethod
    def array_from_yaml(cls, constructor, tag_suffix, node):
        """Convert YAML to numpy.ndarray."""
        class_ = cls._get_class('types.array.{}'.format(tag_suffix))
        return class_(constructor.construct_sequence(node, deep=True))

    @staticmethod
    def numpy_int_to_yaml(representer, node):
        """Convert numpy ints to YAML"""
        return representer.represent_int(node)

    @staticmethod
    def numpy_float_to_yaml(representer, node):
        """Convert numpy floats to YAML"""
        return representer.represent_float(node)

    @staticmethod
    def timedelta_to_yaml(representer, node):
        """Convert datetime.timedelta to YAML.

        Value is total number of seconds."""
        return representer.represent_scalar(
            "!datetime.timedelta", str(node.total_seconds()))

    @staticmethod
    def timedelta_from_yaml(constructor, node):
        """Convert YAML to datetime.timedelta.

        Value should be total number of seconds."""
        return datetime.timedelta(
            seconds=float(constructor.construct_scalar(node)))

    @staticmethod
    def path_to_yaml(representer, node):
        """Convert path to YAML.

        Value is total number of seconds."""
        return representer.represent_scalar(
            "!pathlib.Path", str(node))

    @staticmethod
    def path_from_yaml(constructor, node):
        """Convert YAML to datetime.timedelta.

        Value should be total number of seconds."""
        return Path(constructor.construct_scalar(node))

    @staticmethod
    def deque_to_yaml(representer, node):
        """Convert collections.deque to YAML"""
        return representer.represent_sequence(
            "!collections.deque",
            (list(node), node.maxlen))

    @staticmethod
    def deque_from_yaml(constructor, node):
        """Convert YAML to collections.deque"""
        iterable, maxlen = constructor.construct_sequence(node, deep=True)
        return deque(iterable, maxlen)<|MERGE_RESOLUTION|>--- conflicted
+++ resolved
@@ -19,15 +19,11 @@
 import ruamel.yaml
 from ruamel.yaml.constructor import ConstructorError
 
-<<<<<<< HEAD
-from .types.array import StateVector
+from .base import Base, Property
+from .types.angle import Angle
+from .types.array import Matrix, StateVector
+from .types.numeric import Probability
 from .sensor.sensor import Sensor
-from .base import Base, Property
-=======
-from .base import Base
-from .types.angle import Angle
-from .types.array import Matrix
-from .types.numeric import Probability
 
 __all__ = ['YAML']
 
@@ -48,7 +44,6 @@
 
     yaml.Constructor = _StoneSoupConstructor
     yaml.Representer = _StoneSoupRepresenter
->>>>>>> b8a21671
 
 
 class YAML:
@@ -83,13 +78,11 @@
         self._yaml.constructor.add_constructor(
             "!pathlib.Path", self.path_from_yaml)
 
-<<<<<<< HEAD
         # deque
         self._yaml.representer.add_representer(
             deque, self.deque_to_yaml)
         self._yaml.constructor.add_constructor(
             "!collections.deque", self.deque_from_yaml)
-=======
         # Probability
         self._yaml.representer.add_representer(
             Probability, self.probability_to_yaml)
@@ -107,7 +100,6 @@
             Matrix, self.ndarray_to_yaml)
         self._yaml.constructor.add_multi_constructor(
             '{}types.array.'.format(self.tag_prefix), self.array_from_yaml)
->>>>>>> b8a21671
 
         # Declarative classes
         self._yaml.representer.add_multi_representer(
